# nlu.py
from __future__ import annotations
import re
from dataclasses import dataclass
from typing import Dict, Any, Optional, List, Tuple

from sentence_transformers import SentenceTransformer, util

# ---------- MiniLM encoder ----------
_ENCODER = SentenceTransformer("sentence-transformers/all-MiniLM-L6-v2")

# ---------- Few-shot prototypes ----------
# 每个意图给若干原型句，使用语义相似度（cosine）投票
INTENT_PROTOTYPES = {
    "RAG+SQL_tool": [
        "Which park had the highest total mowing labor cost in March 2025?",
        "Show me the most expensive park for mowing in April",
        "What was the top mowing cost by location last month?",
    ],
    "RAG": [
        "What are the mowing steps and safety requirements?",
        "How do I maintain the turf properly?",
        "What equipment do I need for mowing?",
        "Tell me the standard operating procedures for mowing",
    ],
    "SQL_tool": [
        # 趋势分析
        "How did total mowing costs trend from April to June 2025?",
        "Show mowing cost trend from January to March",
        "What's the cost trend for Cambridge Park over time?",
        
        # 对比分析
        "Compare mowing costs across all parks in March 2025",
        "Show me all parks ranked by mowing cost",
        "What's the cost breakdown by park?",
        
        # 最近活动
        "When was the last mowing at Cambridge Park?",
        "Show me the most recent mowing date for each park",
        "Which parks haven't been mowed recently?",
        
        # 详细分解
        "Show total mowing costs breakdown by park in March 2025",
        "What's the cost breakdown for Garden Park?",
    ],
    "RAG+CV_tool": [
        "Here is a picture. What's the estimated labour cost to repair the turf?",
        "Here is a picture. Help me plan the layout of this sports field effectively.",
        "Check this image and tell me if the grass needs mowing",
    ],
    "CV_tool": [
        "Check this image and assess turf condition.",
        "Analyze this photo of the field",
    ],
}

# 预编码
_PROT_TEXTS: List[str] = []
_PROT_LABELS: List[str] = []
for label, samples in INTENT_PROTOTYPES.items():
    for s in samples:
        _PROT_TEXTS.append(s)
        _PROT_LABELS.append(label)
_PROT_EMB = _ENCODER.encode(_PROT_TEXTS, normalize_embeddings=True)

# ---------- month/year & park 解析 ----------
_MONTHS = {
    m: i
    for i, m in enumerate(
        [
            "january","february","march","april","may","june",
            "july","august","september","october","november","december"
        ],
        start=1,
    )
}
_MONTH_ABBR = {k[:3]: v for k, v in _MONTHS.items()}

<<<<<<< HEAD
=======
try:
    from sentence_transformers import SentenceTransformer
    import numpy as np
except Exception:
    SentenceTransformer = None
    np = None

_MONTH_MAP = {m: i for i, m in enumerate(
    ["january","february","march","april","may","june",
     "july","august","september","october","november","december"], start=1)}
>>>>>>> 412094fd

# intent examples for embedding-based classifier
_INTENT_EXAMPLES = {
    "DATA_QUERY": [
        "Which park had the highest mowing cost in March 2025?",
        "Show total labor cost by park for 2024",
        "Which parks are overdue for mowing?"
    ],
    "SOP_QUERY": [
        "What are the mowing steps and safety requirements?",
        "How to perform standard mowing procedures?",
        "What equipment and safety gear are required for mowing?"
    ],
    "IMAGE_ASSESS": [
        "Inspect this turf for disease and wear",
        "Is this patch a disease or normal wear?",
        "Assess turf condition from photo"
    ]
}

_intent_model = None
_intent_centroids: Optional[Dict[str, np.ndarray]] = None

def _init_intent_model():
    """Lazy-load sentence-transformers model and compute per-intent centroids."""
    global _intent_model, _intent_centroids
    if _intent_model is not None:
        return
    if SentenceTransformer is None or np is None:
        _intent_model = None
        _intent_centroids = None
        return
    try:
        _intent_model = SentenceTransformer("all-MiniLM-L6-v2")
        centroids: Dict[str, np.ndarray] = {}
        for intent, examples in _INTENT_EXAMPLES.items():
            embs = _intent_model.encode(examples, convert_to_numpy=True, show_progress_bar=False)
            centroid = embs.mean(axis=0)
            norm = np.linalg.norm(centroid)
            if norm > 0:
                centroid = centroid / norm
            centroids[intent] = centroid
        _intent_centroids = centroids
    except Exception:
        _intent_model = None
        _intent_centroids = None

def _norm(s: Optional[str]) -> str:
    return (s or "").strip().lower()


def _parse_month_year(text: str) -> Tuple[Optional[int], Optional[int]]:
    t = _norm(text).replace(",", " ")
    # YYYY-MM
    m = re.search(r"\b(20\d{2})-(\d{1,2})\b", t)
    if m:
        y, mo = int(m.group(1)), int(m.group(2))
        if 1 <= mo <= 12:
            return mo, y

    # full month
    for name, idx in _MONTHS.items():
        if re.search(rf"\b{name}\b", t):
            mo = idx
            y = None
            yy = re.search(r"\b(20\d{2})\b", t)
            if yy:
                y = int(yy.group(1))
            return mo, y

    # abbr month (Apr, Jun…)
    for abbr, idx in _MONTH_ABBR.items():
        if re.search(rf"\b{abbr}\b", t):
            mo = idx
            y = None
            yy = re.search(r"\b(20\d{2})\b", t)
            if yy:
                y = int(yy.group(1))
            return mo, y

    # only year
    yy = re.search(r"\b(20\d{2})\b", t)
    if yy:
        return None, int(yy.group(1))

    return None, None

<<<<<<< HEAD

def _parse_month_range(text: str) -> Tuple[Optional[int], Optional[int], Optional[int]]:
    """
    解析月份范围或单个月份
    返回: (start_month, end_month, year)
    
    支持模式:
    - "from April to June 2025" -> (4, 6, 2025)
    - "in June 2025" -> (6, 6, 2025)  # 单月
    - "trend in March" -> (3, 3, None)
    """
    t = _norm(text)
    
    # 模式1: 明确的范围 "from X to Y"
    m = re.search(
        r"(?:from|between)\s+([a-zA-Z]+)\s+(?:to|and)\s+([a-zA-Z]+)\s*(20\d{2})?",
        t,
    )
    if m:
        m1, m2 = m.group(1).lower(), m.group(2).lower()
        y = int(m.group(3)) if m.group(3) else None

        def _to_month(s: str) -> Optional[int]:
            if s in _MONTHS: return _MONTHS[s]
            s3 = s[:3]
            return _MONTH_ABBR.get(s3)
        return _to_month(m1), _to_month(m2), y
    
    # 模式2: 单月 "in June 2025" 或 "trend in March"
    # 优先匹配完整月份名
    for name, idx in _MONTHS.items():
        if re.search(rf"\bin\s+{name}\b", t):
            # 查找年份
            yy = re.search(r"\b(20\d{2})\b", t)
            y = int(yy.group(1)) if yy else None
            return idx, idx, y  # start=end 表示单月
    
    # 匹配缩写月份
    for abbr, idx in _MONTH_ABBR.items():
        if re.search(rf"\bin\s+{abbr}\b", t):
            yy = re.search(r"\b(20\d{2})\b", t)
            y = int(yy.group(1)) if yy else None
            return idx, idx, y
    
    return None, None, None


def _parse_park(text: str) -> Optional[str]:
    """增强版公园名提取，支持更多模式"""
=======
def classify_intent(text: str, image_uri: Optional[str]) -> (str, float):
    """
    Embedding-based intent detection using all-MiniLM-L6-v2.
    - If model unavailable, fall back to the original regex rules.
    - Returns (intent_label, confidence 0.0-1.0).
    """
    t = _norm(text)
    if image_uri:
        return "IMAGE_ASSESS", 0.95

    _init_intent_model()
    if _intent_model is None or _intent_centroids is None:
        # fallback to rule-based classifier
        if re.search(r"(how to|what steps|procedure).*(mow|maintain|repair)", t):
            return "SOP_QUERY", 0.8
        if re.search(r"(which|list|show).*(cost|overdue|park|parks|mow|labor)", t):
            return "DATA_QUERY", 0.75
        return "DATA_QUERY", 0.6

    # embed query and compute cosine similarity against intent centroids
    q_emb = _intent_model.encode([t], convert_to_numpy=True, show_progress_bar=False)[0]
    q_norm = np.linalg.norm(q_emb)
    if q_norm > 0:
        q_emb = q_emb / q_norm

    best_intent = "DATA_QUERY"
    best_sim = -1.0
    for intent, centroid in _intent_centroids.items():
        sim = float(np.dot(q_emb, centroid))
        if sim > best_sim:
            best_sim = sim
            best_intent = intent

    # convert cosine (-1..1) to confidence (0..1)
    conf = float((best_sim + 1.0) / 2.0)
    return best_intent, round(conf, 2)

def extract_slots(text: str, image_uri: Optional[str]) -> Dict[str, Any]:
>>>>>>> 412094fd
    t = _norm(text)
    
    # 模式1: "in XXX Park" / "at XXX Park"
    m = re.search(r"(?:in|at|for)\s+([a-z][a-z\s\-\&]+park)\b", t)
    if m:
        return m.group(1).title()
    
    # 模式2: 直接提到已知公园名（从数据中提取）
    known_parks = [
        "alice town", "cambridge", "garden", "grandview", 
        "mcgill", "mcspadden", "mosaic creek"
    ]
    for park in known_parks:
        if park in t:
            return park.title() + " Park"
    
    return None


def _detect_domain(text: str) -> str:
    """粗粒度领域判定：mowing / permit / horticulture / generic..."""
    t = _norm(text)
    if any(k in t for k in ["mowing", "mow", "turf", "grass", "lawn"]):
        return "mowing"
    return "generic"


@dataclass
class NLUResult:
    intent: str                   # SQL_tool / RAG / CV_tool / RAG+SQL_tool / RAG+CV_tool
    confidence: float
    slots: Dict[str, Any]         # month/year/park/domain/…
    template_hint: Optional[str]  # 建议的模板标识


def classify_intent_and_slots(
    text: str, image_uri: Optional[str] = None
) -> NLUResult:
    q = text.strip()
    q_emb = _ENCODER.encode([q], normalize_embeddings=True)
    sims = util.cos_sim(q_emb, _PROT_EMB).cpu().tolist()[0]

    # TOP-1 原型
    best_i = max(range(len(sims)), key=lambda i: sims[i])
    best_label = _PROT_LABELS[best_i]
    best_score = float(sims[best_i])

    # 若携带图片，强化到含 CV 的意图
    if image_uri:
        if "RAG" in best_label:
            best_label = "RAG+CV_tool"
        else:
            best_label = "CV_tool"

    # 抽取实体
    domain = _detect_domain(q)
    month, year = _parse_month_year(q)
    s_m, e_m, r_y = _parse_month_range(q)
    park = _parse_park(q)

    slots: Dict[str, Any] = {
        "domain": domain,
        "month": month,
        "year": year,
        "start_month": s_m,
        "end_month": e_m,
        "range_year": r_y,
        "park_name": park,
        "image_uri": image_uri,
    }

    # -------- 模板路由建议 --------
    template_hint = None
    lowq = _norm(q)
    
    if domain == "mowing":
        # ✅ 优先级调整：先匹配最具体的模式
        
        # 1. 最高成本（优先级最高，避免被 "to" 误判）
        if any(k in lowq for k in ["highest", "top", "max", "most expensive"]) and "cost" in lowq:
            template_hint = "mowing.labor_cost_month_top1"
        
        # 2. 最近除草时间
        elif any(k in lowq for k in ["last", "recent", "latest", "when was"]) and any(k in lowq for k in ["mow", "mowing"]):
            template_hint = "mowing.last_mowing_date"
        
        # 3. 成本趋势（需要明确的关键词或范围）
        elif "trend" in lowq and "cost" in lowq:
            template_hint = "mowing.cost_trend"
        # 或明确的 "from X to Y" 模式
        elif re.search(r'\bfrom\s+\w+\s+to\s+\w+', lowq) and "cost" in lowq:
            template_hint = "mowing.cost_trend"
        
        # 4. 公园对比（单月）
        elif any(k in lowq for k in ["compare", "across", "all parks"]) and "cost" in lowq:
            template_hint = "mowing.cost_by_park_month"
        
        # 5. 详细分解
        elif any(k in lowq for k in ["breakdown", "detail", "break down"]):
            template_hint = "mowing.cost_breakdown"
        
        # 6. 兜底：按park分组
        elif "by park" in lowq or "each park" in lowq:
            template_hint = "mowing.cost_by_park_month"

    # RAG-only 的常见触发
    if any(k in lowq for k in ["steps", "procedure", "safety", "manual", "how to", "sop"]):
        if "CV_tool" not in best_label:
            best_label = "RAG"

    print(f"[NLU] Query: '{q}'")
    print(f"[NLU] Intent: {best_label} (confidence: {best_score:.3f})")
    print(f"[NLU] Slots: {slots}")
    print(f"[NLU] Template hint: {template_hint}")

    return NLUResult(
        intent=best_label,
        confidence=round(best_score, 3),
        slots=slots,
        template_hint=template_hint,
    )


def build_route_plan(nlu_result: NLUResult) -> List[Dict[str, Any]]:
    """根据 NLU 结果构建工具调用计划"""
    plan: List[Dict[str, Any]] = []
    intent = nlu_result.intent
    slots = nlu_result.slots
    template_hint = nlu_result.template_hint

    if intent == "RAG":
        # 纯 RAG 查询：检索文档 + 提取 SOP
        plan.append({
            "tool": "kb_retrieve",
            "args": {
                "query": "mowing standard safety equipment frequency lane kilometer pricing",
                "top_k": 5
            }
        })
        plan.append({
            "tool": "sop_extract",
            "args": {
                "schema": ["steps", "materials", "tools", "safety"]
            }
        })
        print(f"[NLU] Plan: RAG workflow (kb_retrieve + sop_extract)")

    elif intent == "SQL_tool":
        # 纯 SQL 查询
        template = template_hint or "mowing.labor_cost_month_top1"  # 默认模板
        
        # 根据模板类型构建参数
        params = {
            "month": slots.get("month"),
            "year": slots.get("year"),
            "park_name": slots.get("park_name"),
        }
        
        # 如果是趋势查询，添加范围参数
        if template == "mowing.cost_trend":
            # 优先使用 range_year
            params["year"] = slots.get("range_year") or slots.get("year")
            params["start_month"] = slots.get("start_month") or slots.get("month") or 1
            params["end_month"] = slots.get("end_month") or slots.get("month") or 12
            # 移除单月参数
            params.pop("month", None)
        
        plan.append({
            "tool": "sql_query_rag",
            "args": {
                "template": template,
                "params": params
            }
        })
        print(f"[NLU] Plan: SQL workflow (template={template}, params={params})")

    elif intent == "RAG+SQL_tool":
        # RAG + SQL 混合
        plan.append({
            "tool": "kb_retrieve",
            "args": {
                "query": "mowing cost labor standard pricing rate",
                "top_k": 3
            }
        })
        
        template = template_hint or "mowing.labor_cost_month_top1"
        params = {
            "month": slots.get("month"),
            "year": slots.get("year"),
            "park_name": slots.get("park_name"),
        }
        
        plan.append({
            "tool": "sql_query_rag",
            "args": {
                "template": template,
                "params": params
            }
        })
        print(f"[NLU] Plan: RAG+SQL workflow (kb_retrieve + template={template})")

    elif intent == "CV_tool":
        # 纯 CV 评估
        plan.append({
            "tool": "cv_assess_rag",
            "args": {
                "image_uri": slots.get("image_uri"),
                "topic_hint": "turf wear disease inspection guidelines"
            }
        })
        print(f"[NLU] Plan: CV workflow (cv_assess_rag)")

    elif intent == "RAG+CV_tool":
        # RAG + CV 混合
        plan.append({
            "tool": "kb_retrieve",
            "args": {
                "query": "turf inspection maintenance repair standards",
                "top_k": 3
            }
        })
        plan.append({
            "tool": "cv_assess_rag",
            "args": {
                "image_uri": slots.get("image_uri"),
                "topic_hint": "turf wear disease inspection guidelines"
            }
        })
        print(f"[NLU] Plan: RAG+CV workflow (kb_retrieve + cv_assess_rag)")

    return plan


def nlu_parse(text: str, image_uri: Optional[str] = None) -> Dict[str, Any]:
    """
    主入口函数：解析用户输入，返回意图、槽位和执行计划
    
    Returns:
        {
            "intent": str,
            "confidence": float,
            "slots": dict,
            "route_plan": list,
            "clarifications": list
        }
    """
    nlu_result = classify_intent_and_slots(text, image_uri)
    plan = build_route_plan(nlu_result)
    
    # 生成澄清问题
    clarifications = []
    if nlu_result.intent in ["SQL_tool", "RAG+SQL_tool"]:
        template = nlu_result.template_hint
        
        # 趋势查询需要月份范围
        if template == "mowing.cost_trend":
            if not nlu_result.slots.get("start_month") or not nlu_result.slots.get("end_month"):
                clarifications.append("Which time period would you like to see? (e.g., from January to June)")
        
        # 其他查询需要月份/年份
        elif template in ["mowing.cost_by_park_month", "mowing.cost_breakdown", "mowing.labor_cost_month_top1"]:
            if not nlu_result.slots.get("month") or not nlu_result.slots.get("year"):
                clarifications.append("Which month and year would you like to query?")
        
        # 最近除草时间可以不需要时间参数，但需要公园名更准确
        elif template == "mowing.last_mowing_date":
            if not nlu_result.slots.get("park_name"):
                clarifications.append("Which park would you like to check? (or say 'all parks')")
    
    return {
        "intent": nlu_result.intent,
        "confidence": nlu_result.confidence,
        "slots": nlu_result.slots,
        "route_plan": plan,
        "clarifications": clarifications
    }<|MERGE_RESOLUTION|>--- conflicted
+++ resolved
@@ -76,19 +76,6 @@
 }
 _MONTH_ABBR = {k[:3]: v for k, v in _MONTHS.items()}
 
-<<<<<<< HEAD
-=======
-try:
-    from sentence_transformers import SentenceTransformer
-    import numpy as np
-except Exception:
-    SentenceTransformer = None
-    np = None
-
-_MONTH_MAP = {m: i for i, m in enumerate(
-    ["january","february","march","april","may","june",
-     "july","august","september","october","november","december"], start=1)}
->>>>>>> 412094fd
 
 # intent examples for embedding-based classifier
 _INTENT_EXAMPLES = {
@@ -176,7 +163,6 @@
 
     return None, None
 
-<<<<<<< HEAD
 
 def _parse_month_range(text: str) -> Tuple[Optional[int], Optional[int], Optional[int]]:
     """
@@ -226,46 +212,6 @@
 
 def _parse_park(text: str) -> Optional[str]:
     """增强版公园名提取，支持更多模式"""
-=======
-def classify_intent(text: str, image_uri: Optional[str]) -> (str, float):
-    """
-    Embedding-based intent detection using all-MiniLM-L6-v2.
-    - If model unavailable, fall back to the original regex rules.
-    - Returns (intent_label, confidence 0.0-1.0).
-    """
-    t = _norm(text)
-    if image_uri:
-        return "IMAGE_ASSESS", 0.95
-
-    _init_intent_model()
-    if _intent_model is None or _intent_centroids is None:
-        # fallback to rule-based classifier
-        if re.search(r"(how to|what steps|procedure).*(mow|maintain|repair)", t):
-            return "SOP_QUERY", 0.8
-        if re.search(r"(which|list|show).*(cost|overdue|park|parks|mow|labor)", t):
-            return "DATA_QUERY", 0.75
-        return "DATA_QUERY", 0.6
-
-    # embed query and compute cosine similarity against intent centroids
-    q_emb = _intent_model.encode([t], convert_to_numpy=True, show_progress_bar=False)[0]
-    q_norm = np.linalg.norm(q_emb)
-    if q_norm > 0:
-        q_emb = q_emb / q_norm
-
-    best_intent = "DATA_QUERY"
-    best_sim = -1.0
-    for intent, centroid in _intent_centroids.items():
-        sim = float(np.dot(q_emb, centroid))
-        if sim > best_sim:
-            best_sim = sim
-            best_intent = intent
-
-    # convert cosine (-1..1) to confidence (0..1)
-    conf = float((best_sim + 1.0) / 2.0)
-    return best_intent, round(conf, 2)
-
-def extract_slots(text: str, image_uri: Optional[str]) -> Dict[str, Any]:
->>>>>>> 412094fd
     t = _norm(text)
     
     # 模式1: "in XXX Park" / "at XXX Park"
